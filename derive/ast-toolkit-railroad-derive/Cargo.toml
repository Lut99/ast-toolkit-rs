--- conflicted
+++ resolved
@@ -12,21 +12,12 @@
 
 
 [dependencies]
-<<<<<<< HEAD
-lazy_static = "1.5.0"
-proc-macro2 = "1.0.92"
-proc-macro-error = "1.0.4"
-rand = "0.8.5"
-quote = "1.0.38"
-syn   = { version = "2.0.95", features = ["derive", "extra-traits", "full"] }
-=======
 lazy_static = "1.4"
 proc-macro2 = "1.0"
 proc-macro-error = "1.0"
 # rand = "0.9"
 quote = "1.0"
 syn   = { version = "2.0", features = ["derive", "extra-traits", "full", "visit"] }
->>>>>>> 3e4f9eaf
 
 
 [features]
