//  COMBINATOR.rs
//    by Lut99
//
//  Created:
//    06 Aug 2024, 15:23:00
//  Last edited:
<<<<<<< HEAD
//    07 Mar 2025, 18:41:36
=======
//    28 Nov 2024, 14:47:01
>>>>>>> 3e4f9eaf
//  Auto updated?
//    Yes
//
//  Description:
//!   Implements an attribute for transforming functions into combinator
//!   factories.
//

use proc_macro2::{Span, TokenStream as TokenStream2};
use quote::{ToTokens, quote};
use syn::parse::{Parse, ParseStream};
use syn::punctuated::Punctuated;
use syn::spanned::Spanned as _;
use syn::token::{And, Comma, Gt, Lt, Mut, PathSep, RArrow, SelfValue};
use syn::{
    AngleBracketedGenericArguments, Attribute, Block, Error, Expr, FnArg, GenericArgument, GenericParam, Ident, Item, ItemFn, LitStr, Path,
    PathArguments, PathSegment, Receiver, ReturnType, Signature, Token, Type, TypePath, TypeReference, VisRestricted, Visibility, WhereClause,
    parenthesized, parse2,
};


/***** HELPER FUNCTIONS *****/
/// Generates the default return type.
///
/// # Arguments
/// - `attrs`: The [`CombinatorAttributes`] parsed from the main attribute.
///
/// # Returns
/// A [`Type`] representing the target return type.
#[inline]
fn default_return_type(attrs: &CombinatorAttributes) -> Type {
    // Build the generic arguments
    let mut args: Punctuated<GenericArgument, Comma> = Punctuated::new();
    args.push(GenericArgument::Type(attrs.output.clone()));
    args.push(GenericArgument::Type(attrs.recoverable.clone()));
    args.push(GenericArgument::Type(attrs.fatal.clone()));
    {
        let mut segs: Punctuated<PathSegment, PathSep> = Punctuated::new();
        segs.push(PathSegment { ident: Ident::new("F", Span::mixed_site()), arguments: PathArguments::None });
        args.push(GenericArgument::Type(Type::Path(TypePath { qself: None, path: Path { leading_colon: None, segments: segs } })));
    }
    {
        let mut segs: Punctuated<PathSegment, PathSep> = Punctuated::new();
        segs.push(PathSegment { ident: Ident::new("S", Span::mixed_site()), arguments: PathArguments::None });
        args.push(GenericArgument::Type(Type::Path(TypePath { qself: None, path: Path { leading_colon: None, segments: segs } })));
    }

    // Build the type path itself
<<<<<<< HEAD
    let mut path = attrs.prefix.clone();
    path.segments.push(PathSegment { ident: Ident::new("result", Span::mixed_site()), arguments: PathArguments::None });
=======
    let mut path: Path = attrs.prefix.clone();
>>>>>>> 3e4f9eaf
    path.segments.push(PathSegment {
        ident:     Ident::new("Result", Span::mixed_site()),
        arguments: PathArguments::AngleBracketed(AngleBracketedGenericArguments {
            colon2_token: None,
            lt_token: Lt::default(),
            args,
            gt_token: Gt::default(),
        }),
    });

    // OK, return the type
    Type::Path(TypePath { qself: None, path })
}

/// Returns a clone of the given visibility, but with one additional layer added to it.
///
/// The use-case is: we generate a module but want to copy the visibility of the function defined
/// above it. For absolute paths, this is not a worry (child modules inherit that of parent
/// modules). However, for relative paths up, we need to bump it by one to account for the
/// additional module.
///
/// # Arguments
/// - `vis`: Some [`Visibility`] to copy and optionally bump.
///
/// # Returns
/// A new [`Visibility`] that has an additional level up if it's relative.
fn get_vis_plus_one(vis: &Visibility) -> Visibility {
    match vis {
        Visibility::Inherited => Visibility::Restricted(VisRestricted {
            pub_token: Default::default(),
            paren_token: Default::default(),
            in_token: None,
            path: Box::new(Path {
                leading_colon: None,
                segments:      {
                    let mut segments = Punctuated::new();
                    segments.push(PathSegment { ident: Ident::new("super", Span::mixed_site()), arguments: PathArguments::None });
                    segments
                },
            }),
        }),
        Visibility::Public(_) => vis.clone(),
        Visibility::Restricted(VisRestricted { pub_token, paren_token, in_token, path }) => {
            let mut new_path = path.clone();
            for seg in &path.segments {
                // If it starts with super, prepend one to account for the additional module
                if seg.ident == "super" {
                    new_path.segments.push(PathSegment { ident: seg.ident.clone(), arguments: PathArguments::None });
                } else if seg.ident == "self" {
                    // Basically the `.` of paths
                    continue;
                } else {
                    // It's absolute, no need to preprend.
                    break;
                }
            }
            Visibility::Restricted(VisRestricted { pub_token: *pub_token, paren_token: *paren_token, in_token: *in_token, path: new_path })
        },
    }
}



/// Generates the expected formatter.
///
/// # Arguments
/// - `attrs`: The [`CombinatorAttributes`] parsed from the main attribute.
/// - `func`: The main combinator function parsed from the input.
///
/// # Returns
/// A [`TokenStream2`] with the generated `ExpectsFormatter` implementation.
fn generate_formatter(attrs: &CombinatorAttributes, func: &CombinatorFunc) -> TokenStream2 {
<<<<<<< HEAD
    let prefix: &Path = &attrs.prefix;
    let vis: Visibility = get_vis_plus_one(&func.vis);
=======
    let mut exp_fmt: Path = attrs.prefix.clone();
    exp_fmt.segments.push(PathSegment { ident: Ident::new("ExpectsFormatter", Span::call_site()), arguments: PathArguments::None });
>>>>>>> 3e4f9eaf
    let sname: String = func.sig.ident.to_string();
    let fname: &Ident = &attrs.fmt;
    quote! {
        #[doc = ::std::concat!("Expects strings formatter for the [`", #sname, "()`]-combinator.")]
        #[automatically_derived]
        #[derive(::std::clone::Clone, ::std::marker::Copy, ::std::fmt::Debug, ::std::cmp::Eq, ::std::cmp::PartialEq)]
        #vis struct #fname;
        #[automatically_derived]
        impl ::std::fmt::Display for #fname {
            #[inline]
            fn fmt(&self, f: &mut ::std::fmt::Formatter) -> ::std::fmt::Result {
                write!(f, "Expected ")?;
<<<<<<< HEAD
                <Self as #prefix::ExpectsFormatter>::expects_fmt(self, f, 0)
            }
        }
=======
                <Self as #exp_fmt>::expects_fmt(self, f, 0)
            }
        }
        #[automatically_derived]
        impl #exp_fmt for #fname {
            #[inline]
            fn expects_fmt(&self, f: &mut ::std::fmt::Formatter, _ident: usize) -> ::std::fmt::Result { ::std::write!(f, #exps) }
        }
>>>>>>> 3e4f9eaf
    }
}

/// Generates the expected formatter implementation.
///
/// # Arguments
/// - `attrs`: The [`CombinatorAttributes`] parsed from the main attribute.
/// - `func`: The main combinator function parsed from the input.
///
/// # Returns
/// A [`TokenStream2`] with the generated `ExpectsFormatter` implementation.
fn generate_formatter_impl(attrs: &CombinatorAttributes) -> TokenStream2 {
    let prefix: &Path = &attrs.prefix;
    let module: &Ident = attrs.module.as_ref().unwrap();
    let fname: &Ident = &attrs.fmt;
    let exps: &ExpectedString = &attrs.expected;
    quote! {
        #[automatically_derived]
        impl #prefix::ExpectsFormatter for #module::#fname {
            #[inline]
            fn expects_fmt(&self, f: &mut ::std::fmt::Formatter, _ident: usize) -> ::std::fmt::Result { ::std::write!(f, #exps) }
        }
    }
}

/// Generates the main combinator implementation.
///
/// # Arguments
/// - `attrs`: The [`CombinatorAttributes`] parsed from the main attribute.
/// - `func`: The main combinator function parsed from the input.
///
/// # Returns
<<<<<<< HEAD
/// A [`TokenStream2`] with the generated `ExpectsFormatter` implementation.
fn generate_combinator(attrs: &CombinatorAttributes, func: &CombinatorFunc) -> TokenStream2 {
    let vis: Visibility = get_vis_plus_one(&func.vis);
    let sname: String = func.sig.ident.to_string();
    let cname: &Ident = &attrs.comb;
=======
/// A [`TokenStream2`] with the generated `Expects` implementation.
fn generate_expects_impl(attrs: &CombinatorAttributes) -> TokenStream2 {
    // Prepare the trait path
    let mut exp: Path = attrs.prefix.clone();
    exp.segments.push(PathSegment { ident: Ident::new("Expects", Span::call_site()), arguments: PathArguments::None });

    // Generate the impl
    let fname: &Ident = attrs.fmt.as_ref().unwrap();
    let cname: &Ident = attrs.comb.as_ref().unwrap();
>>>>>>> 3e4f9eaf
    quote! {
        #[doc = ::std::concat!("Combinator returned by the [`", #sname, "()`]-combinator.")]
        #[automatically_derived]
<<<<<<< HEAD
        #[derive(::std::clone::Clone, ::std::marker::Copy, ::std::fmt::Debug)]
        #vis struct #cname<F, S> {
            pub(super) _f: ::std::marker::PhantomData<F>,
            pub(super) _s: ::std::marker::PhantomData<S>,
=======
        impl<F, S> #exp<'static> for #cname<F, S> {
            type Formatter = #fname;

            #[inline]
            fn expects(&self) -> Self::Formatter { #fname }
>>>>>>> 3e4f9eaf
        }
    }
}

/// Generates the combinator implementation.
///
/// # Arguments
/// - `attrs`: The [`CombinatorAttributes`] parsed from the main attribute.
/// - `func`: The main combinator function parsed from the input.
///
/// # Returns
/// A [`TokenStream2`] with the generated `Combinator` implementation.
fn generate_combinator_impl(attrs: &CombinatorAttributes, func: &CombinatorFunc) -> TokenStream2 {
    // Mod the signature to be correct
    let (mut prm, mut whr): (Punctuated<GenericParam, Token![,]>, Option<WhereClause>) = (Punctuated::new(), None);
    let mut sig: Signature = func.sig.clone();
    sig.ident = Ident::new("parse", sig.ident.span());
    if !sig.inputs.is_empty() || matches!(sig.inputs[0], FnArg::Receiver(_)) {
        let mut segs: Punctuated<PathSegment, PathSep> = Punctuated::new();
        segs.push(PathSegment { ident: Ident::new("Self", Span::mixed_site()), arguments: PathArguments::None });
        sig.inputs.insert(
            0,
            FnArg::Receiver(Receiver {
                attrs: vec![],
                reference: Some((And::default(), None)),
                mutability: Some(Mut::default()),
                self_token: SelfValue::default(),
                colon_token: None,
                ty: Box::new(Type::Reference(TypeReference {
                    and_token: And::default(),
                    lifetime: None,
                    mutability: Some(Mut::default()),
                    elem: Box::new(Type::Path(TypePath { qself: None, path: Path { leading_colon: None, segments: segs } })),
                })),
            }),
        );
    }
    std::mem::swap(&mut prm, &mut sig.generics.params);
    std::mem::swap(&mut whr, &mut sig.generics.where_clause);

    // Prepare the combinator path
    let mut comb = attrs.prefix.clone();
    comb.segments.push(PathSegment { ident: Ident::new("Combinator", Span::call_site()), arguments: PathArguments::None });

    // Write the impl
    let module: &Ident = attrs.module.as_ref().unwrap();
    let prefix: &Path = &attrs.prefix;
    let fname: &Ident = &attrs.fmt;
    let cname: &Ident = &attrs.comb;
    let (out, recoverable, fatal): (&Type, &Type, &Type) = (&attrs.output, &attrs.recoverable, &attrs.fatal);
    let body: &Block = &func.body;
    quote! {
        #[automatically_derived]
<<<<<<< HEAD
        impl<#prm> #prefix::Combinator<'static, F, S> for #module::#cname<F, S> #whr {
            type ExpectsFormatter = #module::#fname;
=======
        impl<#prm> #comb<'static, F, S> for #cname<F, S> #whr {
>>>>>>> 3e4f9eaf
            type Output = #out;
            type Recoverable = #recoverable;
            type Fatal = #fatal;

            #[inline]
            fn expects(&self) -> Self::ExpectsFormatter { #module::#fname }

            #sig #body
        }
    }
}

/// Generates the final combinator.
///
/// # Arguments
/// - `attrs`: The [`CombinatorAttributes`] parsed from the main attribute.
/// - `func`: The main combinator function parsed from the input.
///
/// # Returns
/// A [`TokenStream2`] with the generated factory method implementation.
fn generate_factory(attrs: &CombinatorAttributes, func: &CombinatorFunc) -> TokenStream2 {
    let module: &Ident = attrs.module.as_ref().unwrap();
    let ars: &[Attribute] = &func.attrs;
    let vis: &Visibility = &func.vis;
    let name: &Ident = &func.sig.ident;
    let cname: &Ident = &attrs.comb;
    let (impl_gen, ty_gen, where_gen) = func.sig.generics.split_for_impl();
    quote! {
        #(#ars)*
        #[inline]
        #vis const fn #name #impl_gen() -> #module::#cname #ty_gen #where_gen {
            #module::#cname {
                _f: ::std::marker::PhantomData,
                _s: ::std::marker::PhantomData,
            }
        }
    }
}





/***** HELPERS *****/
/// Represents the parsed information from the attribute.
#[derive(Clone, Debug)]
struct CombinatorAttributes {
<<<<<<< HEAD
    /// The prefix path to prefix before all modules. Will default to `::ast_toolkit::snack`.
    prefix: Path,

    /// The name of the module to generate. If omitted, equals the camelcase version of the function name.
    module: Option<Ident>,
    /// The name of the combinator to generate within the module. If omitted, equals `Combinator`.
    comb:   Ident,
    /// The name of the expects formatter to generate within the module. If omitted, equals `ExpectsFormatter`.
    fmt:    Ident,
=======
    /// The path to prefix to paths referring to the `ast_toolkit_snack` crate.
    prefix: Path,
    /// The name of the combinator to generate. If omitted, equals the camelcase version of the function name.
    comb:   Option<Ident>,
    /// The name of the formatter to generate. If omitted, equals the combinator's name + `ExpectsFormatter`.
    fmt:    Option<Ident>,
>>>>>>> 3e4f9eaf

    /// The string describing what to expect.
    expected: ExpectedString,
    /// Any output type. Defaults to `()`.
    output: Type,
    /// Any (recoverable) error type. Defaults to `::std::convert::Infallible`.
    recoverable: Type,
    /// Any (fatal) error type. Defaults to `::std::convert::Infallible`.
    fatal: Type,
}
impl Parse for CombinatorAttributes {
    fn parse(input: ParseStream) -> syn::Result<Self> {
        let total: Span = input.span();

        // Parse the input as a list of metas
<<<<<<< HEAD
        let mut prefix: Option<Path> = None;
        let mut module: Option<Ident> = None;
=======
        let mut prefix = {
            let mut segments = Punctuated::new();
            segments.push(PathSegment { ident: Ident::new("ast_toolkit_snack", Span::call_site()), arguments: PathArguments::None });
            Path { leading_colon: Some(PathSep::default()), segments }
        };
>>>>>>> 3e4f9eaf
        let mut comb: Option<Ident> = None;
        let mut fmt: Option<Ident> = None;
        let mut expected: Option<ExpectedString> = None;
        let mut output: Option<Type> = None;
        let mut recoverable: Option<Type> = None;
        let mut fatal: Option<Type> = None;
        let attrs: Punctuated<AttrNameValue, Token![,]> = Punctuated::parse_terminated(input)?;
        for attr in attrs {
            match attr {
<<<<<<< HEAD
                AttrNameValue::Prefix(v) => {
                    prefix = Some(v);
                },
                AttrNameValue::Module(v) => {
                    module = Some(v);
=======
                AttrNameValue::Snack(v) => {
                    prefix = v;
>>>>>>> 3e4f9eaf
                },
                AttrNameValue::Combinator(v) => {
                    comb = Some(v);
                },
                AttrNameValue::Formatter(v) => {
                    fmt = Some(v);
                },
                AttrNameValue::Expected(v) => {
                    expected = Some(v);
                },
                AttrNameValue::Output(v) => {
                    output = Some(v);
                },
                AttrNameValue::Recoverable(v) => {
                    recoverable = Some(v);
                },
                AttrNameValue::Fatal(v) => {
                    fatal = Some(v);
                },
            }
        }

        // Unwrap the options
        let prefix: Path = match prefix {
            Some(ident) => ident,
            None => Path {
                leading_colon: Some(Default::default()),
                segments:      {
                    let mut segments = Punctuated::new();
                    segments.push(PathSegment { ident: Ident::new("ast_toolkit", Span::mixed_site()), arguments: PathArguments::None });
                    segments.push(PathSegment { ident: Ident::new("snack", Span::mixed_site()), arguments: PathArguments::None });
                    segments
                },
            },
        };
        let comb: Ident = match comb {
            Some(ident) => ident,
            None => Ident::new("Combinator", Span::mixed_site()),
        };
        let fmt: Ident = match fmt {
            Some(ident) => ident,
            None => Ident::new("ExpectsFormatter", Span::mixed_site()),
        };
        let expected: ExpectedString = match expected {
            Some(exp) => exp,
            None => return Err(Error::new(total, "Missing 'expected = \"...\"' attribute")),
        };
        let output: Type = match output {
            Some(out) => out,
            None => {
                let mut path: Path = prefix.clone();
                path.segments.push(PathSegment {
                    ident:     Ident::new("Span", Span::mixed_site()),
                    arguments: PathArguments::AngleBracketed(AngleBracketedGenericArguments {
                        colon2_token: None,
                        lt_token: Default::default(),
                        gt_token: Default::default(),
                        args: {
                            let mut args = Punctuated::new();
                            args.push(GenericArgument::Type(Type::Path(TypePath {
                                qself: None,
                                path:  Path {
                                    leading_colon: None,
                                    segments:      {
                                        let mut segments = Punctuated::new();
                                        segments.push(PathSegment { ident: Ident::new("F", Span::mixed_site()), arguments: PathArguments::None });
                                        segments
                                    },
                                },
                            })));
                            args.push(GenericArgument::Type(Type::Path(TypePath {
                                qself: None,
                                path:  Path {
                                    leading_colon: None,
                                    segments:      {
                                        let mut segments = Punctuated::new();
                                        segments.push(PathSegment { ident: Ident::new("S", Span::mixed_site()), arguments: PathArguments::None });
                                        segments
                                    },
                                },
                            })));
                            args
                        },
                    }),
                });
                Type::Path(TypePath { qself: None, path })
            },
        };
        let recoverable: Type = match recoverable {
            Some(out) => out,
            None => {
                let mut segs: Punctuated<PathSegment, PathSep> = Punctuated::new();
                segs.push(PathSegment { ident: Ident::new("std", Span::mixed_site()), arguments: PathArguments::None });
                segs.push(PathSegment { ident: Ident::new("convert", Span::mixed_site()), arguments: PathArguments::None });
                segs.push(PathSegment { ident: Ident::new("Infallible", Span::mixed_site()), arguments: PathArguments::None });
                Type::Path(TypePath { qself: None, path: Path { leading_colon: Some(PathSep::default()), segments: segs } })
            },
        };
        let fatal: Type = match fatal {
            Some(out) => out,
            None => {
                let mut segs: Punctuated<PathSegment, PathSep> = Punctuated::new();
                segs.push(PathSegment { ident: Ident::new("std", Span::mixed_site()), arguments: PathArguments::None });
                segs.push(PathSegment { ident: Ident::new("convert", Span::mixed_site()), arguments: PathArguments::None });
                segs.push(PathSegment { ident: Ident::new("Infallible", Span::mixed_site()), arguments: PathArguments::None });
                Type::Path(TypePath { qself: None, path: Path { leading_colon: Some(PathSep::default()), segments: segs } })
            },
        };

        // OK, construct self
<<<<<<< HEAD
        Ok(Self { prefix, module, comb, fmt, expected, output, recoverable, fatal })
=======
        Ok(Self { prefix, comb, fmt, expected, output, error })
>>>>>>> 3e4f9eaf
    }
}

/// Represents a name/value pair for the attributes.
#[derive(Clone, Debug)]
enum AttrNameValue {
<<<<<<< HEAD
    /// It's the start of a path to find the snack stuff in.
    Prefix(Path),

    /// It's the name of the generated module.
    Module(Ident),
    /// It's the name of the generated combinator.
=======
    /// The root path prefix.
    Snack(Path),
    /// It's the name of the combinator class.
>>>>>>> 3e4f9eaf
    Combinator(Ident),
    /// It's the name of the generated expects formatter.
    Formatter(Ident),

    /// It's the expected string.
    Expected(ExpectedString),
    /// It's the output type.
    Output(Type),
    /// It's the recoverable error type.
    Recoverable(Type),
    /// It's the fatal error type.
    Fatal(Type),
}
impl Parse for AttrNameValue {
    fn parse(input: ParseStream) -> syn::Result<Self> {
        // Parse the identifier first, and  then always expected an equals
        let ident: Ident = input.parse()?;
        input.parse::<Token![=]>()?;
<<<<<<< HEAD
        if ident == "prefix" || ident == "snack" {
            Ok(Self::Prefix(input.parse::<Path>()?))
        } else if ident == "mod" || ident == "module" || ident == "Mod" || ident == "Module" {
            Ok(Self::Module(input.parse::<Ident>()?))
        } else if ident == "comb" || ident == "combinator" || ident == "Comb" || ident == "Combinator" {
=======
        if ident == "snack" || ident == "crate" || ident == "prefix" {
            Ok(Self::Snack(input.parse::<Path>()?))
        } else if ident == "comb" || ident == "combinator" || ident == "Combinator" {
>>>>>>> 3e4f9eaf
            Ok(Self::Combinator(input.parse::<Ident>()?))
        } else if ident == "fmt" || ident == "formatter" || ident == "Fmt" || ident == "Formatter" {
            Ok(Self::Formatter(input.parse::<Ident>()?))
        } else if ident == "expected" || ident == "Expected" {
            Ok(Self::Expected(input.parse::<ExpectedString>()?))
        } else if ident == "output" || ident == "Output" {
            Ok(Self::Output(input.parse::<Type>()?))
        } else if ident == "recoverable" || ident == "Recoverable" {
            Ok(Self::Recoverable(input.parse::<Type>()?))
        } else if ident == "fatal" || ident == "Fatal" {
            Ok(Self::Fatal(input.parse::<Type>()?))
        } else {
            Err(Error::new(ident.span(), format!("Unknown attribute '{ident}'")))
        }
    }
}

/// Represents one of two types of expected strings.
#[derive(Clone, Debug)]
enum ExpectedString {
    /// It's a direct literal
    Lit(LitStr),
    /// It's a formatter string.
    Fmt(LitStr, Punctuated<Expr, Token![,]>),
}
impl Parse for ExpectedString {
    #[inline]
    fn parse(input: ParseStream) -> syn::Result<Self> {
        // Attempt to parse a string literal, first
        if let Ok(lit) = input.parse::<LitStr>() {
            return Ok(ExpectedString::Lit(lit));
        }

        // Else, check if there are parenthesis.
        let content;
        parenthesized!(content in input);
        let fmt: LitStr = content.parse()?;
        let args: Punctuated<Expr, Token![,]> =
            if content.parse::<Token![,]>().is_ok() { Punctuated::parse_terminated(&content)? } else { Punctuated::new() };
        Ok(ExpectedString::Fmt(fmt, args))
    }
}
impl ToTokens for ExpectedString {
    fn to_tokens(&self, tokens: &mut TokenStream2) {
        match self {
            Self::Lit(lit) => lit.to_tokens(tokens),
            Self::Fmt(fmt, args) => {
                fmt.to_tokens(tokens);
                if !args.is_empty() {
                    Comma::default().to_tokens(tokens);
                    args.to_tokens(tokens);
                }
            },
        }
    }
}

/// Represents the wrapper combinator function.
#[derive(Clone, Debug)]
struct CombinatorFunc {
    /// The attributes of the function.
    attrs: Vec<Attribute>,
    /// The visibility of the function.
    vis:   Visibility,
    /// The signature of the function itself.
    sig:   Signature,
    /// The body of the combinator.
    body:  Block,
}
impl Parse for CombinatorFunc {
    fn parse(input: ParseStream) -> syn::Result<Self> {
        // Parse it as a Rust function first
        let item: Item = input.parse()?;
        let func: ItemFn = if let Item::Fn(func) = item { func } else { return Err(Error::new(item.span(), "Expected a function")) };

        // OK, construct self
        Ok(Self { attrs: func.attrs, vis: func.vis, sig: func.sig, body: *func.block })
    }
}





/***** LIBRARY *****/
/// Calls the macro.
///
/// # Arguments
/// - `attrs`: A [`TokenStream2`] that encodes the contents of the main `#[combinator(...)]` attribute.
/// - `input`: A [`TokenStream2`] encoding the input (function).
///
/// # Returns
/// A [`TokenStream2`] with the generated combinator.
///
/// # Errors
/// If anything fails during the above process, an appropriate [`Diagnostic`] is generated.
pub fn call(attrs: TokenStream2, input: TokenStream2) -> Result<TokenStream2, Error> {
    // Start by parsing the streams
    let mut attrs: CombinatorAttributes = parse2(attrs)?;
    let mut func: CombinatorFunc = parse2(input)?;

    // Populate defaults for the attributes
    if attrs.module.is_none() {
        attrs.module = Some(func.sig.ident.clone());
    }

    // And for the function
    if let ReturnType::Type(_, ty) = &mut func.sig.output {
        if matches!(**ty, Type::Infer(_)) {
            // Generate a default type instead
            *ty = Box::new(default_return_type(&attrs));
        }
    } else {
        // Also generate the default
        func.sig.output = ReturnType::Type(RArrow::default(), Box::new(default_return_type(&attrs)));
    }

    // Generate the parts of the combinator implementation
    let fmt: TokenStream2 = generate_formatter(&attrs, &func);
    let fmt_impl: TokenStream2 = generate_formatter_impl(&attrs);
    let comb: TokenStream2 = generate_combinator(&attrs, &func);
    let comb_impl: TokenStream2 = generate_combinator_impl(&attrs, &func);
    let factory: TokenStream2 = generate_factory(&attrs, &func);

    // OK, return that
    let module: &Ident = attrs.module.as_ref().unwrap();
    let vis = func.vis;
    Ok(quote! {
        #vis mod #module {
            use super::*;
            #fmt
            #comb
        }
        #fmt_impl
        #comb_impl
        #factory
    })
}<|MERGE_RESOLUTION|>--- conflicted
+++ resolved
@@ -4,11 +4,7 @@
 //  Created:
 //    06 Aug 2024, 15:23:00
 //  Last edited:
-<<<<<<< HEAD
-//    07 Mar 2025, 18:41:36
-=======
-//    28 Nov 2024, 14:47:01
->>>>>>> 3e4f9eaf
+//    13 Mar 2025, 21:37:34
 //  Auto updated?
 //    Yes
 //
@@ -57,12 +53,8 @@
     }
 
     // Build the type path itself
-<<<<<<< HEAD
     let mut path = attrs.prefix.clone();
     path.segments.push(PathSegment { ident: Ident::new("result", Span::mixed_site()), arguments: PathArguments::None });
-=======
-    let mut path: Path = attrs.prefix.clone();
->>>>>>> 3e4f9eaf
     path.segments.push(PathSegment {
         ident:     Ident::new("Result", Span::mixed_site()),
         arguments: PathArguments::AngleBracketed(AngleBracketedGenericArguments {
@@ -135,13 +127,8 @@
 /// # Returns
 /// A [`TokenStream2`] with the generated `ExpectsFormatter` implementation.
 fn generate_formatter(attrs: &CombinatorAttributes, func: &CombinatorFunc) -> TokenStream2 {
-<<<<<<< HEAD
     let prefix: &Path = &attrs.prefix;
     let vis: Visibility = get_vis_plus_one(&func.vis);
-=======
-    let mut exp_fmt: Path = attrs.prefix.clone();
-    exp_fmt.segments.push(PathSegment { ident: Ident::new("ExpectsFormatter", Span::call_site()), arguments: PathArguments::None });
->>>>>>> 3e4f9eaf
     let sname: String = func.sig.ident.to_string();
     let fname: &Ident = &attrs.fmt;
     quote! {
@@ -154,20 +141,9 @@
             #[inline]
             fn fmt(&self, f: &mut ::std::fmt::Formatter) -> ::std::fmt::Result {
                 write!(f, "Expected ")?;
-<<<<<<< HEAD
                 <Self as #prefix::ExpectsFormatter>::expects_fmt(self, f, 0)
             }
         }
-=======
-                <Self as #exp_fmt>::expects_fmt(self, f, 0)
-            }
-        }
-        #[automatically_derived]
-        impl #exp_fmt for #fname {
-            #[inline]
-            fn expects_fmt(&self, f: &mut ::std::fmt::Formatter, _ident: usize) -> ::std::fmt::Result { ::std::write!(f, #exps) }
-        }
->>>>>>> 3e4f9eaf
     }
 }
 
@@ -200,38 +176,18 @@
 /// - `func`: The main combinator function parsed from the input.
 ///
 /// # Returns
-<<<<<<< HEAD
 /// A [`TokenStream2`] with the generated `ExpectsFormatter` implementation.
 fn generate_combinator(attrs: &CombinatorAttributes, func: &CombinatorFunc) -> TokenStream2 {
     let vis: Visibility = get_vis_plus_one(&func.vis);
     let sname: String = func.sig.ident.to_string();
     let cname: &Ident = &attrs.comb;
-=======
-/// A [`TokenStream2`] with the generated `Expects` implementation.
-fn generate_expects_impl(attrs: &CombinatorAttributes) -> TokenStream2 {
-    // Prepare the trait path
-    let mut exp: Path = attrs.prefix.clone();
-    exp.segments.push(PathSegment { ident: Ident::new("Expects", Span::call_site()), arguments: PathArguments::None });
-
-    // Generate the impl
-    let fname: &Ident = attrs.fmt.as_ref().unwrap();
-    let cname: &Ident = attrs.comb.as_ref().unwrap();
->>>>>>> 3e4f9eaf
     quote! {
         #[doc = ::std::concat!("Combinator returned by the [`", #sname, "()`]-combinator.")]
         #[automatically_derived]
-<<<<<<< HEAD
         #[derive(::std::clone::Clone, ::std::marker::Copy, ::std::fmt::Debug)]
         #vis struct #cname<F, S> {
             pub(super) _f: ::std::marker::PhantomData<F>,
             pub(super) _s: ::std::marker::PhantomData<S>,
-=======
-        impl<F, S> #exp<'static> for #cname<F, S> {
-            type Formatter = #fname;
-
-            #[inline]
-            fn expects(&self) -> Self::Formatter { #fname }
->>>>>>> 3e4f9eaf
         }
     }
 }
@@ -285,12 +241,8 @@
     let body: &Block = &func.body;
     quote! {
         #[automatically_derived]
-<<<<<<< HEAD
         impl<#prm> #prefix::Combinator<'static, F, S> for #module::#cname<F, S> #whr {
             type ExpectsFormatter = #module::#fname;
-=======
-        impl<#prm> #comb<'static, F, S> for #cname<F, S> #whr {
->>>>>>> 3e4f9eaf
             type Output = #out;
             type Recoverable = #recoverable;
             type Fatal = #fatal;
@@ -338,7 +290,6 @@
 /// Represents the parsed information from the attribute.
 #[derive(Clone, Debug)]
 struct CombinatorAttributes {
-<<<<<<< HEAD
     /// The prefix path to prefix before all modules. Will default to `::ast_toolkit::snack`.
     prefix: Path,
 
@@ -348,14 +299,6 @@
     comb:   Ident,
     /// The name of the expects formatter to generate within the module. If omitted, equals `ExpectsFormatter`.
     fmt:    Ident,
-=======
-    /// The path to prefix to paths referring to the `ast_toolkit_snack` crate.
-    prefix: Path,
-    /// The name of the combinator to generate. If omitted, equals the camelcase version of the function name.
-    comb:   Option<Ident>,
-    /// The name of the formatter to generate. If omitted, equals the combinator's name + `ExpectsFormatter`.
-    fmt:    Option<Ident>,
->>>>>>> 3e4f9eaf
 
     /// The string describing what to expect.
     expected: ExpectedString,
@@ -371,16 +314,8 @@
         let total: Span = input.span();
 
         // Parse the input as a list of metas
-<<<<<<< HEAD
         let mut prefix: Option<Path> = None;
         let mut module: Option<Ident> = None;
-=======
-        let mut prefix = {
-            let mut segments = Punctuated::new();
-            segments.push(PathSegment { ident: Ident::new("ast_toolkit_snack", Span::call_site()), arguments: PathArguments::None });
-            Path { leading_colon: Some(PathSep::default()), segments }
-        };
->>>>>>> 3e4f9eaf
         let mut comb: Option<Ident> = None;
         let mut fmt: Option<Ident> = None;
         let mut expected: Option<ExpectedString> = None;
@@ -390,16 +325,11 @@
         let attrs: Punctuated<AttrNameValue, Token![,]> = Punctuated::parse_terminated(input)?;
         for attr in attrs {
             match attr {
-<<<<<<< HEAD
                 AttrNameValue::Prefix(v) => {
                     prefix = Some(v);
                 },
                 AttrNameValue::Module(v) => {
                     module = Some(v);
-=======
-                AttrNameValue::Snack(v) => {
-                    prefix = v;
->>>>>>> 3e4f9eaf
                 },
                 AttrNameValue::Combinator(v) => {
                     comb = Some(v);
@@ -510,29 +440,19 @@
         };
 
         // OK, construct self
-<<<<<<< HEAD
         Ok(Self { prefix, module, comb, fmt, expected, output, recoverable, fatal })
-=======
-        Ok(Self { prefix, comb, fmt, expected, output, error })
->>>>>>> 3e4f9eaf
     }
 }
 
 /// Represents a name/value pair for the attributes.
 #[derive(Clone, Debug)]
 enum AttrNameValue {
-<<<<<<< HEAD
     /// It's the start of a path to find the snack stuff in.
     Prefix(Path),
 
     /// It's the name of the generated module.
     Module(Ident),
     /// It's the name of the generated combinator.
-=======
-    /// The root path prefix.
-    Snack(Path),
-    /// It's the name of the combinator class.
->>>>>>> 3e4f9eaf
     Combinator(Ident),
     /// It's the name of the generated expects formatter.
     Formatter(Ident),
@@ -551,17 +471,11 @@
         // Parse the identifier first, and  then always expected an equals
         let ident: Ident = input.parse()?;
         input.parse::<Token![=]>()?;
-<<<<<<< HEAD
         if ident == "prefix" || ident == "snack" {
             Ok(Self::Prefix(input.parse::<Path>()?))
         } else if ident == "mod" || ident == "module" || ident == "Mod" || ident == "Module" {
             Ok(Self::Module(input.parse::<Ident>()?))
         } else if ident == "comb" || ident == "combinator" || ident == "Comb" || ident == "Combinator" {
-=======
-        if ident == "snack" || ident == "crate" || ident == "prefix" {
-            Ok(Self::Snack(input.parse::<Path>()?))
-        } else if ident == "comb" || ident == "combinator" || ident == "Combinator" {
->>>>>>> 3e4f9eaf
             Ok(Self::Combinator(input.parse::<Ident>()?))
         } else if ident == "fmt" || ident == "formatter" || ident == "Fmt" || ident == "Formatter" {
             Ok(Self::Formatter(input.parse::<Ident>()?))
